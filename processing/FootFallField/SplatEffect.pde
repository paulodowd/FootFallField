--- conflicted
+++ resolved
@@ -44,7 +44,7 @@
     void notifyNewFoot( Reading foot )
     {
       
-      PVector screenPos = FootFallField.calibration.screenPosForReading( foot ); //<>//
+      PVector screenPos = FootFallField.calibration.screenPosForReading( foot );
       if(splats.size() == 0){
           int x = int(random(0, width));
           int y = int(random(0, height));
@@ -62,14 +62,6 @@
                 screenPos.y < (splat.y + splat.d) && screenPos.y > (splat.y - splat.d) ){
               //println("HIT!");
               splats.remove(i);
-<<<<<<< HEAD
-=======
-            }else{ 
-              int x = int(random(0, width));
-              int y = int(random(0, height));
-              //just make a random one? will this work? //<>//
-              splats.add( new Splat(x,y,20,30,int(random(0,255)),int(random(0,255)),int(random(0,255)),250));
->>>>>>> ca486e52
             }
           }
         }
