/*

  FootFallField
  
  https://github.com/jarkman/FootFallField
  
  Talks to an Arduino running the foot_fall_field_lidar sketch,
  which supplies a list of detected feet.
  
  Generates a visualisation from those foot positions, which will be projected 
  from above so as to align with the feet.
  
  Set demoMode to true if you want to run this without a lidar. Then FootManager 
  will make you simulated feet.



*/

import processing.serial.*;

public static boolean demoMode = false; // set true to run without a real lidar, with simulated footsteps
public static boolean usingMirror = false; // set true to run when projecting via a mirror to get left/right swap


Effect calibrationEffect;
Effect currentEffect;
Effect debugEffect;
MenuEffect menuEffect;

public static Calibration calibration;                                  // Manages mapping from lidar space to screen space

public static FootManager footManager;                                  // Manages serial comms, maintains lists of readings and feet, makes simulated feet in demo mode
public static PersonManager personManager;                              // Manages an array of people inferred from feet

void setup() 
{
  
  //size(1200,700); //fixed canvas size to match projector
  fullScreen();
<<<<<<< HEAD
=======
  
>>>>>>> a8f43bf3
  calibration = new Calibration( width, height );
  
  footManager = new FootManager();
  personManager = new PersonManager();
  
  footManager.openPort(this);
  
  debugEffect = new DebugEffect();
  

   calibrationEffect = new CalibrationEffect();
   
   
   menuEffect = new MenuEffect();
   // Add each effect to the menu here so it can offer them as choices 
   menuEffect.addEffect(new LineEffect());
   menuEffect.addEffect(new RippleEffect());
   menuEffect.addEffect(new SplatEffect());
    

   changeEffect(menuEffect.effects.get(0));
}

void changeEffect(Effect effect)
{
  currentEffect = effect;
  currentEffect.start();
}

void draw() 
{

      
    // clear to hide old blobs
    fill( 0 );
    rect( 0,0, width, height );

    doMouseFeet();
    
    boolean doCalibration = false;
    
    if( ! demoMode )
      if( ! calibration.isCalibrated())
        doCalibration = true;
        
   if( doCalibration )
   {
        calibrationEffect.draw(footManager.readings, footManager.feet, personManager.people);
   }
   else
   {
      
      if( currentEffect != null )
        currentEffect.draw(footManager.readings, footManager.feet, personManager.people);
        
      menuEffect.draw(footManager.readings, footManager.feet, personManager.people);

   }
   
  if( debugEffect != null )
    debugEffect.draw(footManager.readings, footManager.feet, personManager.people); // draw some blobs so we can see feet, people etc
   
  footManager.draw();                  // draws the background
  
}

Reading mouseFoot = null;

void doMouseFeet()
{
  //if( ! demoMode )
  //  return;
    
  synchronized( footManager.feet )
  {
    if( mouseFoot != null )
    {
      footManager.feet.remove( mouseFoot );
      mouseFoot = null;
    }
    
      
    if( mousePressed )
    {
      mouseFoot = calibration.readingForScreenPos( mouseX, mouseY);
      footManager.feet.add( mouseFoot );
    }

  }
  
  if( mousePressed )
    notifyNewFoot( mouseFoot );
}


void notifyNewFoot( Reading foot ) // A new foot arrived, tell the current effect to handle it
{
  if( currentEffect != null )
    currentEffect.notifyNewFoot( foot );
}

void serialEvent (Serial port)     // Some bytes arrived from the lidar, tell the foot amanger to handle them
{
  footManager.serialEvent(port);
}<|MERGE_RESOLUTION|>--- conflicted
+++ resolved
@@ -19,7 +19,7 @@
 
 import processing.serial.*;
 
-public static boolean demoMode = false; // set true to run without a real lidar, with simulated footsteps
+public static boolean demoMode = true; // set true to run without a real lidar, with simulated footsteps
 public static boolean usingMirror = false; // set true to run when projecting via a mirror to get left/right swap
 
 
@@ -38,10 +38,7 @@
   
   //size(1200,700); //fixed canvas size to match projector
   fullScreen();
-<<<<<<< HEAD
-=======
-  
->>>>>>> a8f43bf3
+
   calibration = new Calibration( width, height );
   
   footManager = new FootManager();
@@ -82,11 +79,11 @@
     doMouseFeet();
     
     boolean doCalibration = false;
-    
+    /*
     if( ! demoMode )
       if( ! calibration.isCalibrated())
         doCalibration = true;
-        
+     */   
    if( doCalibration )
    {
         calibrationEffect.draw(footManager.readings, footManager.feet, personManager.people);
